// Copyright 2018 The go-ethereum Authors
// This file is part of the go-ethereum library.
//
// The go-ethereum library is free software: you can redistribute it and/or modify
// it under the terms of the GNU Lesser General Public License as published by
// the Free Software Foundation, either version 3 of the License, or
// (at your option) any later version.
//
// The go-ethereum library is distributed in the hope that it will be useful,
// but WITHOUT ANY WARRANTY; without even the implied warranty of
// MERCHANTABILITY or FITNESS FOR A PARTICULAR PURPOSE. See the
// GNU Lesser General Public License for more details.
//
// You should have received a copy of the GNU Lesser General Public License
// along with the go-ethereum library. If not, see <http://www.gnu.org/licenses/>.

package stream

import (
	"math"
	"strconv"
	"time"

	"github.com/ethereum/go-ethereum/common"
	"github.com/ethereum/go-ethereum/log"
	"github.com/ethereum/go-ethereum/swarm/storage"
)

const (
	// BatchSize = 2
	BatchSize = 128
)

// SwarmSyncerServer implements an Server for history syncing on bins
// offered streams:
// * live request delivery with or without checkback
// * (live/non-live historical) chunk syncing per proximity bin
type SwarmSyncerServer struct {
	po        uint8
	db        *storage.DBAPI
	sessionAt uint64
	start     uint64
	quit      chan struct{}
}

// NewSwarmSyncerServer is contructor for SwarmSyncerServer
func NewSwarmSyncerServer(live bool, po uint8, db *storage.DBAPI) (*SwarmSyncerServer, error) {
	sessionAt := db.CurrentBucketStorageIndex(po)
	var start uint64
	if live {
		start = sessionAt
	} else {
		sessionAt--
	}
	return &SwarmSyncerServer{
		po:        po,
		db:        db,
		sessionAt: sessionAt,
		start:     start,
		quit:      make(chan struct{}),
	}, nil
}

const maxPO = 32

func RegisterSwarmSyncerServer(streamer *Registry, db *storage.DBAPI) {
	streamer.RegisterServerFunc("SYNC", func(p *Peer, t string, live bool) (Server, error) {
		po, err := ParseSyncBinKey(t)
		if err != nil {
			return nil, err
		}
		return NewSwarmSyncerServer(live, po, db)
	})
	// streamer.RegisterServerFunc(stream, func(p *Peer) (Server, error) {
	// 	return NewOutgoingProvableSwarmSyncer(po, db)
	// })
}

// Close needs to be called on a stream server
func (s *SwarmSyncerServer) Close() {
	close(s.quit)
}

// GetSection retrieves the actual chunk from localstore
func (s *SwarmSyncerServer) GetData(key []byte) ([]byte, error) {
	chunk, err := s.db.Get(storage.Key(key))
	if err == storage.ErrFetching {
		<-chunk.ReqC
	} else if err != nil {
		return nil, err
	}
	return chunk.SData, nil
}

// GetBatch retrieves the next batch of hashes from the dbstore
func (s *SwarmSyncerServer) SetNextBatch(from, to uint64) ([]byte, uint64, uint64, *HandoverProof, error) {
	var batch []byte
	i := 0
	if from == 0 {
		from = s.start
	}
	if to <= from || from >= s.sessionAt {
		to = math.MaxUint64
	}
	ticker := time.NewTicker(1 * time.Second)
	defer ticker.Stop()
	for {
		select {
		case <-ticker.C:
		case <-s.quit:
			return nil, 0, 0, nil, nil
		}
		err := s.db.Iterator(from, to, s.po, func(key storage.Key, idx uint64) bool {
			batch = append(batch, key[:]...)
			i++
			to = idx
			return i < BatchSize
		})
		if err != nil {
			return nil, 0, 0, nil, err
		}
		if len(batch) > 0 {
			break
		}
	}

	log.Debug("Swarm syncer offer batch", "po", s.po, "len", i, "from", from, "to", to, "current store count", s.db.CurrentBucketStorageIndex(s.po))
	return batch, from, to, nil, nil
}

// SwarmSyncerClient
type SwarmSyncerClient struct {
	sessionAt     uint64
	nextC         chan struct{}
	sessionRoot   storage.Key
	sessionReader storage.LazySectionReader
	retrieveC     chan *storage.Chunk
	storeC        chan *storage.Chunk
	db            *storage.DBAPI
<<<<<<< HEAD
	// chunker               storage.Chunker
	currentRoot           storage.Key
	requestFunc           func(chunk *storage.Chunk)
	end, start            uint64
	peer                  *Peer
	ignoreExistingRequest bool
	stream                Stream
}

// NewSwarmSyncerClient is a contructor for provable data exchange syncer
func NewSwarmSyncerClient(p *Peer, db *storage.DBAPI, ignoreExistingRequest bool, stream Stream) (*SwarmSyncerClient, error) {
	return &SwarmSyncerClient{
		db:   db,
		peer: p,
		ignoreExistingRequest: ignoreExistingRequest,
		stream:                stream,
=======
	// chunker       storage.Chunker
	currentRoot           storage.Key
	requestFunc           func(chunk *storage.Chunk)
	end, start            uint64
	ignoreExistingRequest bool
}

// NewSwarmSyncerClient is a contructor for provable data exchange syncer
func NewSwarmSyncerClient(_ *Peer, db *storage.DBAPI, ignoreExistingRequest bool) (*SwarmSyncerClient, error) {
	return &SwarmSyncerClient{
		db: db,
		ignoreExistingRequest: ignoreExistingRequest,
>>>>>>> b34ec333
	}, nil
}

// // NewIncomingProvableSwarmSyncer is a contructor for provable data exchange syncer
// func NewIncomingProvableSwarmSyncer(po int, priority int, index uint64, sessionAt uint64, intervals []uint64, sessionRoot storage.Key, chunker *storage.PyramidChunker, store storage.ChunkStore, p Peer) *SwarmSyncerClient {
// 	retrieveC := make(storage.Chunk, chunksCap)
// 	RunChunkRequestor(p, retrieveC)
// 	storeC := make(storage.Chunk, chunksCap)
// 	RunChunkStorer(store, storeC)
// 	s := &SwarmSyncerClient{
// 		po:            po,
// 		priority:      priority,
// 		sessionAt:     sessionAt,
// 		start:         index,
// 		end:           index,
// 		nextC:         make(chan struct{}, 1),
// 		intervals:     intervals,
// 		sessionRoot:   sessionRoot,
// 		sessionReader: chunker.Join(sessionRoot, retrieveC),
// 		retrieveC:     retrieveC,
// 		storeC:        storeC,
// 	}
// 	return s
// }

// // StartSyncing is called on the Peer to start the syncing process
// // the idea is that it is called only after kademlia is close to healthy
// func StartSyncing(s *Streamer, peerId discover.NodeID, po uint8, nn bool) {
// 	lastPO := po
// 	if nn {
// 		lastPO = maxPO
// 	}
//
// 	for i := po; i <= lastPO; i++ {
// 		s.Subscribe(peerId, "SYNC", newSyncLabel("LIVE", po), 0, 0, High, true)
// 		s.Subscribe(peerId, "SYNC", newSyncLabel("HISTORY", po), 0, 0, Mid, false)
// 	}
// }

// RegisterSwarmSyncerClient registers the client constructor function for
// to handle incoming sync streams
func RegisterSwarmSyncerClient(streamer *Registry, db *storage.DBAPI) {
<<<<<<< HEAD
	streamer.RegisterClientFunc("SYNC", func(p *Peer, t string, live bool) (Client, error) {
		return NewSwarmSyncerClient(p, db, true, NewStream("SYNC", t, live))
=======
	streamer.RegisterClientFunc("SYNC", func(p *Peer, _ string, love bool) (Client, error) {
		return NewSwarmSyncerClient(p, db, true)
>>>>>>> b34ec333
	})
}

// NeedData
func (s *SwarmSyncerClient) NeedData(key []byte) (wait func()) {
<<<<<<< HEAD
	log.Debug("sync need data", "key", common.Bytes2Hex(key), "peer", s.peer.ID(), "node", common.Bytes2Hex(s.peer.streamer.delivery.overlay.BaseAddr()), "sync handling", s.ignoreExistingRequest, "stream", s.stream)
	chunk, _ := s.db.GetOrCreateRequest(key)
	// TODO: we may want to request from this peer anyway even if the request exists
	if chunk.ReqC == nil { //|| (s.ignoreExistingRequest && !created) {
=======
	chunk, created := s.db.GetOrCreateRequest(key)
	// TODO: we may want to request from this peer anyway even if the request exists
	if chunk.ReqC == nil || (s.ignoreExistingRequest && !created) {
>>>>>>> b34ec333
		return nil
	}
	// create request and wait until the chunk data arrives and is stored
	return func() {
		chunk.WaitToStore()
	}
}

// BatchDone
func (s *SwarmSyncerClient) BatchDone(stream Stream, from uint64, hashes []byte, root []byte) func() (*TakeoverProof, error) {
	// TODO: reenable this with putter/getter refactored code
	// if s.chunker != nil {
	// 	return func() (*TakeoverProof, error) { return s.TakeoverProof(stream, from, hashes, root) }
	// }
	return nil
}

func (s *SwarmSyncerClient) TakeoverProof(stream Stream, from uint64, hashes []byte, root storage.Key) (*TakeoverProof, error) {
	// for provable syncer currentRoot is non-zero length
	// TODO: reenable this with putter/getter
	// if s.chunker != nil {
	// 	if from > s.sessionAt { // for live syncing currentRoot is always updated
	// 		//expRoot, err := s.chunker.Append(s.currentRoot, bytes.NewReader(hashes), s.retrieveC, s.storeC)
	// 		expRoot, _, err := s.chunker.Append(s.currentRoot, bytes.NewReader(hashes), s.retrieveC)
	// 		if err != nil {
	// 			return nil, err
	// 		}
	// 		if !bytes.Equal(root, expRoot) {
	// 			return nil, fmt.Errorf("HandoverProof mismatch")
	// 		}
	// 		s.currentRoot = root
	// 	} else {
	// 		expHashes := make([]byte, len(hashes))
	// 		_, err := s.sessionReader.ReadAt(expHashes, int64(s.end*HashSize))
	// 		if err != nil && err != io.EOF {
	// 			return nil, err
	// 		}
	// 		if !bytes.Equal(expHashes, hashes) {
	// 			return nil, errors.New("invalid proof")
	// 		}
	// 	}
	// 	return nil, nil
	// }
	s.end += uint64(len(hashes)) / HashSize
	takeover := &Takeover{
		Stream: stream,
		Start:  s.start,
		End:    s.end,
		Root:   root,
	}
	// serialise and sign
	return &TakeoverProof{
		Takeover: takeover,
		Sig:      nil,
	}, nil
}

func (s *SwarmSyncerClient) Close() {}

// base for parsing and formating sync bin key
// it must be 2 <= base <= 36
const syncBinKeyBase = 36

// FormatSyncBinKey returns a string representation of
// Kademlia bin number to be used as key for SYNC stream.
func FormatSyncBinKey(bin uint8) string {
	return strconv.FormatUint(uint64(bin), syncBinKeyBase)
}

// ParseSyncBinKey parses the string representation
// and returns the Kademlia bin number.
func ParseSyncBinKey(s string) (uint8, error) {
	bin, err := strconv.ParseUint(s, syncBinKeyBase, 8)
	if err != nil {
		return 0, err
	}
	return uint8(bin), nil
}<|MERGE_RESOLUTION|>--- conflicted
+++ resolved
@@ -21,7 +21,6 @@
 	"strconv"
 	"time"
 
-	"github.com/ethereum/go-ethereum/common"
 	"github.com/ethereum/go-ethereum/log"
 	"github.com/ethereum/go-ethereum/swarm/storage"
 )
@@ -137,7 +136,6 @@
 	retrieveC     chan *storage.Chunk
 	storeC        chan *storage.Chunk
 	db            *storage.DBAPI
-<<<<<<< HEAD
 	// chunker               storage.Chunker
 	currentRoot           storage.Key
 	requestFunc           func(chunk *storage.Chunk)
@@ -154,20 +152,6 @@
 		peer: p,
 		ignoreExistingRequest: ignoreExistingRequest,
 		stream:                stream,
-=======
-	// chunker       storage.Chunker
-	currentRoot           storage.Key
-	requestFunc           func(chunk *storage.Chunk)
-	end, start            uint64
-	ignoreExistingRequest bool
-}
-
-// NewSwarmSyncerClient is a contructor for provable data exchange syncer
-func NewSwarmSyncerClient(_ *Peer, db *storage.DBAPI, ignoreExistingRequest bool) (*SwarmSyncerClient, error) {
-	return &SwarmSyncerClient{
-		db: db,
-		ignoreExistingRequest: ignoreExistingRequest,
->>>>>>> b34ec333
 	}, nil
 }
 
@@ -210,28 +194,16 @@
 // RegisterSwarmSyncerClient registers the client constructor function for
 // to handle incoming sync streams
 func RegisterSwarmSyncerClient(streamer *Registry, db *storage.DBAPI) {
-<<<<<<< HEAD
 	streamer.RegisterClientFunc("SYNC", func(p *Peer, t string, live bool) (Client, error) {
 		return NewSwarmSyncerClient(p, db, true, NewStream("SYNC", t, live))
-=======
-	streamer.RegisterClientFunc("SYNC", func(p *Peer, _ string, love bool) (Client, error) {
-		return NewSwarmSyncerClient(p, db, true)
->>>>>>> b34ec333
 	})
 }
 
 // NeedData
 func (s *SwarmSyncerClient) NeedData(key []byte) (wait func()) {
-<<<<<<< HEAD
-	log.Debug("sync need data", "key", common.Bytes2Hex(key), "peer", s.peer.ID(), "node", common.Bytes2Hex(s.peer.streamer.delivery.overlay.BaseAddr()), "sync handling", s.ignoreExistingRequest, "stream", s.stream)
-	chunk, _ := s.db.GetOrCreateRequest(key)
-	// TODO: we may want to request from this peer anyway even if the request exists
-	if chunk.ReqC == nil { //|| (s.ignoreExistingRequest && !created) {
-=======
 	chunk, created := s.db.GetOrCreateRequest(key)
 	// TODO: we may want to request from this peer anyway even if the request exists
 	if chunk.ReqC == nil || (s.ignoreExistingRequest && !created) {
->>>>>>> b34ec333
 		return nil
 	}
 	// create request and wait until the chunk data arrives and is stored
