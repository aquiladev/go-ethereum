--- conflicted
+++ resolved
@@ -105,19 +105,16 @@
 			}
 		}
 	}()
-	var lastActiveC chan time.Time
-	if bp.peer.listenAddr != nil {
-		lastActiveC = bp.peer.listenAddr.lastActiveC
-	}
-	return bp.loop(errc, lastActiveC)
+	return bp.loop(errc)
 }
 
 var pingTimeout = 2 * time.Second
 
-func (bp *baseProtocol) loop(quit <-chan error, lastActiveC chan time.Time) error {
+func (bp *baseProtocol) loop(quit <-chan error) error {
 	ping := time.NewTimer(pingTimeout)
 	activity := bp.peer.activity.Subscribe(time.Time{})
 	lastActive := time.Time{}
+	lastActiveC := bp.peer.lastActiveC
 	defer ping.Stop()
 	defer activity.Unsubscribe()
 
@@ -174,7 +171,6 @@
 	case pongMsg:
 
 	case getPeersMsg:
-<<<<<<< HEAD
 		var target [][]byte
 		if err := msg.Decode(&target); err != nil {
 			return newPeerError(errInvalidMsg, "%v", err)
@@ -188,27 +184,22 @@
 				peers = append(peers, ourAddr)
 			}
 		}
-		ds := make([]interface{}, 0, len(peers))
+		addrs := make([]interface{}, 0, len(peers))
 		// encode and filter out requesting peer
 		for _, addr := range peers {
-			if addr != bp.peer.listenAddr {
-				ds = append(ds, addr)
-			}
-		}
-
-		if len(ds) > 0 {
-			return bp.rw.EncodeMsg(peersMsg, ds...)
-=======
-		peers := bp.peerList()
+			if addr != bp.peer.Addr() {
+				addrs = append(addrs, addr)
+			}
+		}
+
 		// this is dangerous. the spec says that we should _delay_
 		// sending the response if no new information is available.
 		// this means that would need to send a response later when
 		// new peers become available.
 		//
 		// TODO: add event mechanism to notify baseProtocol for new peers
-		if len(peers) > 0 {
-			return EncodeMsg(bp.rw, peersMsg, peers...)
->>>>>>> a76b7dad
+		if len(addrs) > 0 {
+			return EncodeMsg(bp.rw, peersMsg, addrs...)
 		}
 
 	case peersMsg:
@@ -294,26 +285,4 @@
 		port,
 		bp.peer.ourID.Pubkey()[1:],
 	)
-}
-
-func (bp *baseProtocol) peerList() []interface{} {
-	peers := bp.peer.otherPeers()
-	ds := make([]interface{}, 0, len(peers))
-	for _, p := range peers {
-		p.infolock.Lock()
-		addr := p.listenAddr
-		p.infolock.Unlock()
-		// filter out this peer and peers that are not listening or
-		// have not completed the handshake.
-		// TODO: track previously sent peers and exclude them as well.
-		if p == bp.peer || addr == nil {
-			continue
-		}
-		ds = append(ds, addr)
-	}
-	ourAddr := bp.peer.ourListenAddr
-	if ourAddr != nil && !ourAddr.IP.IsLoopback() && !ourAddr.IP.IsUnspecified() {
-		ds = append(ds, ourAddr)
-	}
-	return ds
 }