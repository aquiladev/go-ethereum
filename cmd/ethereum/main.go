/*
	This file is part of go-ethereum

	go-ethereum is free software: you can redistribute it and/or modify
	it under the terms of the GNU General Public License as published by
	the Free Software Foundation, either version 3 of the License, or
	(at your option) any later version.

	go-ethereum is distributed in the hope that it will be useful,
	but WITHOUT ANY WARRANTY; without even the implied warranty of
	MERCHANTABILITY or FITNESS FOR A PARTICULAR PURPOSE.  See the
	GNU General Public License for more details.

	You should have received a copy of the GNU General Public License
	along with go-ethereum.  If not, see <http://www.gnu.org/licenses/>.
*/
/**
 * @authors
 * 	Jeffrey Wilcke <i@jev.io>
 */
package main

import (
	"fmt"
	"os"
	"runtime"
	"time"

	"github.com/ethereum/go-ethereum/cmd/utils"
	"github.com/ethereum/go-ethereum/core/types"
	"github.com/ethereum/go-ethereum/eth"
	"github.com/ethereum/go-ethereum/ethutil"
	"github.com/ethereum/go-ethereum/logger"
	"github.com/ethereum/go-ethereum/p2p"
	"github.com/ethereum/go-ethereum/state"
)

const (
	ClientIdentifier = "Ethereum(G)"
	Version          = "0.8.6"
)

var clilogger = logger.NewLogger("CLI")

func main() {
	runtime.GOMAXPROCS(runtime.NumCPU())

	defer func() {
		logger.Flush()
	}()

	utils.HandleInterrupt()

	// precedence: code-internal flag default < config file < environment variables < command line
	Init() // parsing command line

	if PrintVersion {
		printVersion()
		return
	}

	utils.InitConfig(VmType, ConfigFile, Datadir, "ETH")

	ethereum, err := eth.New(&eth.Config{
		Name:         p2p.MakeName(ClientIdentifier, Version),
		KeyStore:     KeyStore,
		DataDir:      Datadir,
		LogFile:      LogFile,
		LogLevel:     LogLevel,
		LogFormat:    LogFormat,
		MaxPeers:     MaxPeer,
		Port:         OutboundPort,
		NAT:          NAT,
		KeyRing:      KeyRing,
		Shh:          true,
		Dial:         Dial,
		BootNodes:    BootNodes,
		NodeKey:      NodeKey,
		MinerThreads: MinerThreads,
	})

	if err != nil {
		clilogger.Fatalln(err)
	}

	utils.KeyTasks(ethereum.KeyManager(), KeyRing, GenAddr, SecretFile, ExportDir, NonInteractive)

	if Dump {
		var block *types.Block

		if len(DumpHash) == 0 && DumpNumber == -1 {
			block = ethereum.ChainManager().CurrentBlock()
		} else if len(DumpHash) > 0 {
			block = ethereum.ChainManager().GetBlock(ethutil.Hex2Bytes(DumpHash))
		} else {
			block = ethereum.ChainManager().GetBlockByNumber(uint64(DumpNumber))
		}

		if block == nil {
			fmt.Fprintln(os.Stderr, "block not found")

			// We want to output valid JSON
			fmt.Println("{}")

			os.Exit(1)
		}

		// Leave the Println. This needs clean output for piping
		statedb := state.New(block.Root(), ethereum.Db())
		fmt.Printf("%s\n", statedb.Dump())

		fmt.Println(block)

		return
	}

<<<<<<< HEAD
	if StartMining {
		ethereum.Miner().Start()
	}

=======
>>>>>>> 6e50a1e9
	if len(ImportChain) > 0 {
		start := time.Now()
		err := utils.ImportChain(ethereum, ImportChain)
		if err != nil {
			clilogger.Infoln(err)
		}
		clilogger.Infoln("import done in", time.Since(start))
		return
	}

	if StartRpc {
		utils.StartRpc(ethereum, RpcListenAddress, RpcPort)
	}

	if StartWebSockets {
		utils.StartWebSockets(ethereum, WsPort)
	}

	utils.StartEthereum(ethereum)

	fmt.Printf("Welcome to the FRONTIER\n")

	if StartMining {
		ethereum.Miner().Start()
	}

	if StartJsConsole {
		InitJsConsole(ethereum)
	} else if len(InputFile) > 0 {
		ExecJsFile(ethereum, InputFile)
	}
	// this blocks the thread
	ethereum.WaitForShutdown()
}

func printVersion() {
	fmt.Printf(`%v %v
PV=%d
GOOS=%s
GO=%s
GOPATH=%s
GOROOT=%s
`, ClientIdentifier, Version, eth.ProtocolVersion, runtime.GOOS, runtime.Version(), os.Getenv("GOPATH"), runtime.GOROOT())
}<|MERGE_RESOLUTION|>--- conflicted
+++ resolved
@@ -114,13 +114,10 @@
 		return
 	}
 
-<<<<<<< HEAD
 	if StartMining {
 		ethereum.Miner().Start()
 	}
 
-=======
->>>>>>> 6e50a1e9
 	if len(ImportChain) > 0 {
 		start := time.Now()
 		err := utils.ImportChain(ethereum, ImportChain)
